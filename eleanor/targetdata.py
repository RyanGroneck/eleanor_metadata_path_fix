--- conflicted
+++ resolved
@@ -594,13 +594,9 @@
                 tpf_stds[a] =  np.std(flat_lc_tpf.flux)
 
                 lc_obj_pc = lightcurve.LightCurve(time = self.time[q][self.cal_cadences[0]:self.cal_cadences[1]],
-<<<<<<< HEAD
                                                   flux = all_corr_lc_pc_sub[a][q][self.cal_cadences[0]:self.cal_cadences[1]])
-                flat_lc_pc = lc_obj_pc.flatten(polyorder=2, window_length=51).remove_outliers(sigma=5)
-=======
-                                                   flux = all_corr_lc_pc_sub[a][q][self.cal_cadences[0]:self.cal_cadences[1]])
                 flat_lc_pc = lc_obj_pc.flatten(polyorder=2, window_length=51).remove_outliers(sigma=4)
->>>>>>> 737b13ef
+                flux = all_corr_lc_pc_sub[a][q][self.cal_cadences[0]:self.cal_cadences[1]])
                 pc_stds[a] = np.std(flat_lc_pc.flux)
 
 
