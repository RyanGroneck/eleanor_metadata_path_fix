import numpy as np
import matplotlib.pyplot as plt
from astropy.nddata import Cutout2D
from photutils import CircularAperture, RectangularAperture, aperture_photometry
from lightkurve import SFFCorrector
from scipy.optimize import minimize
from astropy.table import Table, Column
from astropy.wcs import WCS
from time import strftime
from astropy.io import fits
from muchbettermoments import quadratic_2d
import urllib
import os

from .ffi import use_pointing_model
from .postcard import Postcard

__all__  = ['TargetData']

class TargetData(object):
    """
    Object containing the light curve, target pixel file, and related information
    for any given source.

    Parameters
    ----------
    source : ellie.Source
        The source object to use.
    height : int, optional
        Height in pixels of TPF to retrieve. Default 9.
    width : int, optional
        Width in pixels of TPF to retrieve. Default 9.


    Attributes
    ----------
    header : dict
        FITS header for saving/loading data.
    source_info : eleanor.Source
        Pointer to input source.
<<<<<<< HEAD
    custom_aperture :
=======
    aperture : 
>>>>>>> eb28fb92
        Aperture to use if overriding default. To use default, set to `None`.
    tpf : np.ndarray
        Target pixel file of fluxes; array with shape `dimensions`.
    time : np.ndarray
        Time series.
    post_obj : eleanor.Postcard
        Pointer to Postcard objects containing this TPF.
    pointing_model : astropy.table.Table
        Table of matrices describing the transformation matrix from FFI default
        WCS and eleanor's corrected pointing.
    tpf_err : np.ndarray
        Errors on fluxes in `tpf`.
    centroid_xs : np.ndarray
        Position of the source in `x` inferred from pointing model; has same length as `time`.
        Position is relative to the pixel coordinate system of the postcard.
    centroid_ys : np.ndarray
        Position of the source in `y` inferred from pointing model; has same length as `time`.
        Position is relative to the pixel coordinate system of the postcard.
    cen_x : int
        Median `x` position of the source.
        Position is relative to the pixel coordinate system of the postcard.
    cen_y : int
        Median `y` position of the source.
        Position is relative to the pixel coordinate system of the postcard.
    dimensions : tuple
        Shape of `tpf`. Should be (`time`, `height`, `width`).
    all_apertures : list
        List of aperture objects.
    aperture : array-like
        Chosen aperture for producing `raw_flux` lightcurve. Format is array
        with shape (`height`, `width`). All entries are floats in range [0,1].
    all_lc_err : np.ndarray
        Estimated uncertainties on `all_raw_lc`.
    all_raw_lc : np.ndarray
        All lightcurves extracted using `all_apertures`.
        Has shape (N_apertures, N_time).
    all_corr_lc : np.ndarray
        All systematics-corrected lightcurves. See `all_raw_lc`.
    best_ind : int
        Index into `all_apertures` producing the best (least noisy) lightcurve.
    corr_flux : np.ndarray
        Systematics-corrected version of `raw_flux`.
    flux_err : np.ndarray
        Estimated uncertainty on `raw_flux`.
    raw_flux : np.ndarray
        Un-systematics-corrected lightcurve derived using `aperture` and `tpf`.
    x_com : np.ndarray
        Position of the source in `x` inferred from TPF; has same length as `time`.
        Position is relative to the pixel coordinate system of the TPF.
    y_com : np.ndarray
        Position of the source in `y` inferred from TPF; has same length as `time`.
        Position is relative to the pixel coordinate system of the TPF.
    quality : int
        Quality flag.

    Notes
    -----
    `save()` and `load()` methods write/read these data to a FITS file with format:

    Extension[0] = header
<<<<<<< HEAD

    Extension[1] = (height, width, N_time) TPF, where n is the number of cadences in an observing run

=======
    
    Extension[1] = (N_time, height, width) TPF, where n is the number of cadences in an observing run
    
>>>>>>> eb28fb92
    Extension[2] = (3, N_time) time, raw flux, systematics corrected flux
    """

    def __init__(self, source, height=9, width=9, save_postcard=True):
        self.source_info = source

        if source.premade is not None:
            self.load()

        else:
            self.aperture = None
            self.post_obj = Postcard(source.postcard)
            self.time  = self.post_obj.time
            self.load_pointing_model(source.sector, source.camera, source.chip)
            self.get_tpf_from_postcard(source.coords, source.postcard, height, width, save_postcard)
            self.create_apertures(height, width)
            self.get_lightcurve()
            self.center_of_mass()
            self.set_quality()
            self.set_header()


    def load_pointing_model(self, sector, camera, chip):

        pointing_link = urllib.request.urlopen('http://jet.uchicago.edu/tess_postcards/pointingModel_{}_{}-{}.txt'.format(sector,
                                                                                                                          camera,
                                                                                                                          chip))
        pointing = pointing_link.read().decode('utf-8')
        pointing = Table.read(pointing, format='ascii.basic') # guide to postcard locations
        self.pointing_model = pointing
        return


    def get_tpf_from_postcard(self, pos, postcard, height, width, save_postcard):
        """Gets TPF from postcard."""

        self.tpf = None
        self.centroid_xs = None
        self.centroid_ys = None

        xy = WCS(self.post_obj.header).all_world2pix(pos[0], pos[1], 1)
        
        # Apply the pointing model to each cadence to find the centroids
        centroid_xs, centroid_ys = [], []
        for i in range(len(self.pointing_model)):
            new_coords = use_pointing_model(xy, self.pointing_model[i])
            centroid_xs.append(new_coords[0][0])
            centroid_ys.append(new_coords[0][1])
        self.centroid_xs = np.array(centroid_xs)
        self.centroid_ys = np.array(centroid_ys)

        # Define tpf as region of postcard around target
        med_x, med_y = np.nanmedian(self.centroid_xs), np.nanmedian(self.centroid_ys)

        med_x, med_y = int(np.round(med_x,0)), int(np.round(med_y,0))

        post_flux = np.transpose(self.post_obj.flux, (2,0,1))
        post_err  = np.transpose(self.post_obj.flux_err, (2,0,1))

        self.cen_x, self.cen_y = med_x, med_y

        y_length, x_length = int(np.floor(height/2.)), int(np.floor(width/2.))

        y_low_lim = med_y-y_length
        y_upp_lim = med_y+y_length+1
        x_low_lim = med_x-x_length
        x_upp_lim = med_x+x_length+1

        post_y_upp, post_x_upp = self.post_obj.dimensions[0], self.post_obj.dimensions[1]

        # Fixes the postage stamp if the user requests a size that is too big for the postcard
        if y_low_lim <= 0:
            y_low_lim = 0
        if x_low_lim <= 0:
            x_low_lim = 0
        if y_upp_lim  > post_y_upp:
            y_upp_lim = post_y_upp+1
        if x_upp_lim >  post_x_upp:
            x_upp_lim = post_x_upp+1

        if (x_low_lim==0) or (y_low_lim==0) or (x_upp_lim==post_x_upp) or (y_upp_lim==post_y_upp):
            print("The size postage stamp you are requesting falls off the edge of the postcard.")
            print("WARNING: Your postage stamp may not be centered.")

        self.tpf     = post_flux[:, y_low_lim:y_upp_lim, x_low_lim:x_upp_lim]
        self.tpf_err = post_err[: , y_low_lim:y_upp_lim, x_low_lim:x_upp_lim]
        self.dimensions = np.shape(self.tpf)

        if save_postcard == False:
            try:
                os.remove(source.postcard.filename)
            except OSError:
                pass
        return


    def create_apertures(self, height, width):
        """Creates a range of sizes and shapes of apertures to test."""
        import eleanor
        self.all_apertures = None

        # Saves some time by pre-loading apertures for 9x9 TPFs
        if (height,width) == (9,9):
            ap_path = eleanor.__path__[0]+'/default_apertures.npy'
            self.all_apertures = np.load(ap_path)

        # Creates aperture based on the requested size of TPF
        else:
            # Creates a circular and rectangular aperture
            def circle(pos,r):
                return CircularAperture(pos,r)
            def rectangle(pos, l, w, t):
                return RectangularAperture(pos, l, w, t)

            # Completes either binary or weighted aperture photometry
            def binary(data, apertures, err):
                return aperture_photometry(data, apertures, error=err, method='center')
            def weighted(data, apertures, err):
                return aperture_photometry(data, apertures, error=err, method='exact')

            r_list = np.arange(1.5,4,0.5)

            # Center gives binary mask; exact gives weighted mask
            circles, rectangles, self.all_apertures = [], [], []

            center = (width/2, height/2)

            for r in r_list:
                ap_circ = circle( center, r )
                ap_rect = rectangle( center, r, r, 0.0)
                circles.append(ap_circ); rectangles.append(ap_rect)
                for method in ['center', 'exact']:
                    circ_mask = ap_circ.to_mask(method=method)[0].to_image(shape=((
                                np.shape( self.tpf[0]))))
                    rect_mask = ap_rect.to_mask(method=method)[0].to_image(shape=((
                                np.shape( self.tpf[0]))))
                    self.all_apertures.append(circ_mask)
                    self.all_apertures.append(rect_mask)
            self.all_apertures = np.array(self.all_apertures)


    def get_lightcurve(self, aperture=False):
        """Extracts a light curve using the given aperture and TPF.

        Allows the user to pass in a mask to use, otherwise sets best lightcurve and aperture (min std).
        Mask is a 2D array of the same shape as TPF (9x9).

        Parameters
        ----------
        aperture : numpy.ndarray
            (`height`, `width`) array of floats in the range [0,1] with desired weights for each pixel to
            create a light curve. If not set, ideal aperture is inferred automatically. If set, uses this
            aperture at the expense of all other set apertures.
        """
        def apply_mask(mask):
            lc     = np.zeros(len(self.tpf))
            lc_err = np.zeros(len(self.tpf))
            for cad in range(len(self.tpf)):
                lc[cad]     = np.sum( self.tpf[cad] * mask)
                lc_err[cad] = np.sqrt( np.sum( self.tpf_err[cad]**2 * mask))
            self.raw_flux   = np.array(lc)
            self.corr_flux  = self.jitter_corr(flux=lc)
            self.flux_err   = np.array(lc_err)
            return


        self.flux_err   = None

        if (self.aperture is None):

            self.all_lc_err  = None

            all_raw_lc     = np.zeros((len(self.all_apertures), len(self.tpf)))
            all_lc_err = np.zeros((len(self.all_apertures), len(self.tpf)))
            all_corr_lc = np.copy(all_raw_lc)

            stds = []
            for a in range(len(self.all_apertures)):
                for cad in range(len(self.tpf)):
                    all_lc_err[a][cad] = np.sqrt( np.sum( self.tpf_err[cad]**2 * self.all_apertures[a] ))
                    all_raw_lc[a][cad] = np.sum( self.tpf[cad] * self.all_apertures[a] )

                all_corr_lc[a] = self.jitter_corr(flux=all_raw_lc[a]/np.nanmedian(all_raw_lc[a]))*np.nanmedian(all_raw_lc[a])
                stds.append( np.std(all_corr_lc[a]) )

            self.all_raw_lc  = np.array(all_raw_lc)
            self.all_lc_err  = np.array(all_lc_err)
            self.all_corr_lc = np.array(all_corr_lc)

            best_ind = np.where(stds == np.min(stds))[0][0]
            self.best_ind = best_ind
            self.corr_flux= self.all_corr_lc[best_ind]
            self.raw_flux = self.all_raw_lc[best_ind]
            self.aperture = self.all_apertures[best_ind]
            self.flux_err = self.all_lc_err[best_ind]

        else:
            if np.shape(aperture) == np.shape(self.tpf[0]):
                self.aperture = aperture
                apply_mask(self.aperture)
            elif self.aperture is not None:
                apply_mask(self.aperture)
            else:
                print("We could not find a custom aperture. Please either create a 2D array that is the same shape as the TPF.")
                print("Or, create a custom aperture using the function TargetData.custom_aperture(). See documentation for inputs.")

        return


    def center_of_mass(self):
        """
        Calculates the position of the source across all cadences using `muchbettermoments` and `self.best_aperture`.

        Finds the brightest pixel in a (`height`, `width`) region summed up over all cadence.
        Searches a smaller (3x3) region around this pixel at each cadence and uses `muchbettermoments` to find the maximum.
        """

        self.x_com = []
        self.y_com = []

        summed_pixels = np.sum(self.aperture * self.tpf, axis=0)
        brightest = np.where(summed_pixels == np.max(summed_pixels))
        cen = (brightest[0][0], brightest[1][0])
        for a in range(len(self.tpf)):
            data = self.tpf[a, cen[0]-3:cen[0]+2, cen[1]-3:cen[1]+2]
            c_0  = quadratic_2d(data)
            c_frame = [cen[0]+c_0[0], cen[1]+c_0[1]]
            self.x_com.append(c_frame[0])
            self.y_com.append(c_frame[1])
        return



    def set_quality(self):
        """Currently (10/13/2018), this function sets a flag for when the centroid is
        3 sigma away from the mean either in the x or y direction.
        Hopefully in the future, MAST will put in some quality flags for us.
        Our flags and their flags will be combnied, if they create flags.
        """
        bad = np.where( (self.centroid_xs > np.mean(self.centroid_xs)+3*np.std(self.centroid_xs)) | (self.centroid_ys > np.mean(self.centroid_ys)+3*np.std(self.centroid_ys)))

        quality = np.zeros(np.shape(self.time))
        quality[bad] = 1
        self.quality = quality



    def psf_lightcurve(self, nstars=1, model='gaussian', xc=[4.5], yc=[4.5]):
        """
        Performs PSF photometry for a selection of stars on a TPF. 
        
        Parameters
        ----------
        nstars: int, optional
            Number of stars to be modeled on the TPF.
        model: string, optional 
            PSF model to be applied. Presently must be `gaussian`, which models a single Gaussian.
            Will be extended in the future once TESS PRF models are made publicly available.
        xc: list, optional
            The x-coordinates of stars in the zeroth cadence. Must have length `nstars`. 
            While the positions of stars will be fit in all cadences, the relative positions of 
            stars will be fixed following the delta values from this list.
        yc: list, optional
            The y-coordinates of stars in the zeroth cadence. Must have length `nstars`. 
            While the positions of stars will be fit in all cadences, the relative positions of 
            stars will be fixed following the delta values from this list.
        """
        import tensorflow as tf
        from vaneska.models import Gaussian
        from tqdm import tqdm

        if len(xc) != nstars:
            raise ValueError('xc must have length nstars')
        if len(yc) != nstars:
            raise ValueError('yc must have length nstars')


        flux = tf.Variable(np.ones(nstars)*1000, dtype=tf.float64)
        bkg = tf.Variable(np.nanmedian(self.tpf[0]), dtype=tf.float64)
        xshift = tf.Variable(0.0, dtype=tf.float64)
        yshift = tf.Variable(0.0, dtype=tf.float64)

        if model == 'gaussian':

            gaussian = Gaussian(shape=self.tpf.shape[1:], col_ref=0, row_ref=0)

            a = tf.Variable(initial_value=1., dtype=tf.float64)
            b = tf.Variable(initial_value=0., dtype=tf.float64)
            c = tf.Variable(initial_value=1., dtype=tf.float64)

            if nstars == 1:
                mean = gaussian(flux, xc[0]+xshift, yc[0]+yshift, a, b, c)
            else:
                mean = [gaussian(flux[j], xc[j]+xshift, yc[j]+yshift, a, b, c) for j in range(nstars)]
        else:
            raise ValueError('This model is not incorporated yet!') # we probably want this to be a warning actually,
                                                                    # and a gentle return

        mean += bkg

        data = tf.placeholder(dtype=tf.float64, shape=self.tpf[0].shape)
        nll = tf.reduce_sum(tf.squared_difference(mean, data))

        var_list = [flux, xshift, yshift, a, b, c, bkg]
        grad = tf.gradients(nll, var_list)

        sess = tf.Session()
        sess.run(tf.global_variables_initializer())

        optimizer = tf.contrib.opt.ScipyOptimizerInterface(nll, var_list, method='TNC', tol=1e-4)

        fout = np.zeros((len(self.tpf), nstars))
        xout = np.zeros(len(self.tpf))
        yout = np.zeros(len(self.tpf))

        for i in tqdm(range(len(self.tpf))):
            optimizer.minimize(session=sess, feed_dict={data:self.tpf[i]}) # we could also pass a pointing model here
                                                                           # and just fit a single offset in all frames

            fout[i] = sess.run(flux)
            xout[i] = sess.run(xshift)
            yout[i] = sess.run(yshift)

        sess.close()

        self.psf_flux = fout[:,0]
        return


    def custom_aperture(self, shape=None, r=0.0, l=0.0, w=0.0, theta=0.0, pos=None, method='exact'):
        """
        Creates a custom circular or rectangular aperture of arbitrary size. 
        
        Parameters
        ----------       
        shape: str, optional
            The shape of the aperture to be used. Must be either `circle` or `rectangle.`
        r: float, optional
            If shape is `circle` the radius of the circular aperture to be used.
        l: float, optional
            If shape is `rectangle` the length of the rectangular aperture to be used.
        w: float, optional
            If shape is `rectangle` the width of the rectangular aperture to be used.
        theta: float, optional
            If shape is `rectangle` the rotation of the rectangle relative to detector coordinate. 
            Uses units of radians.   
        pos: tuple, optional
            The center of the aperture, in TPF coordinates. If not set, defaults to the center of the TPF.
        method: str, optional
            The method of producing a light curve to be used, either `exact`, `center`, or `subpixel`.
            Passed through to photutils and used as intended by that package.
        """
        if shape is None:
            print("Please select a shape: circle or rectangle")

        shape = shape.lower()
        if pos is None:
            pos = (self.tpf.shape[1]/2, self.tpf.shape[2]/2)
        else:
            pos = pos

        if shape == 'circle':
            if r == 0.0:
                print ("Please set a radius (in pixels) for your aperture")
            else:
                aperture = CircularAperture(pos, r=r)
                self.aperture = aperture.to_mask(method=method)[0].to_image(shape=((
                            np.shape(self.tpf[0]))))

        elif shape == 'rectangle':
            if l==0.0 or w==0.0:
                print("For a rectangular aperture, please set both length and width: custom_aperture(shape='rectangle', l=#, w=#)")
            else:
                aperture = RectangularAperture(pos, l=l, w=w, t=theta)
                self.aperture = aperture.to_mask(method=method)[0].to_image(shape=((
                            np.shape(self.tpf[0]))))
        else:
            print("Aperture shape not recognized. Please set shape == 'circle' or 'rectangle'")




    def jitter_corr(self, flux, cen=0.0):
        """
        Corrects for jitter in the light curve by quadratically regressing with centroid position. 
        Following Equation 1 of Knutson et al. 2008, ApJ, 673, 526. 
        
        Parameters
        ----------
        flux: numpy.ndarray 
            Time series of raw flux observations to be corrected.
        cen: float, optional 
            Center of the 2-d paraboloid for which the correction is performed. 
        """
        def parabola(params, x, y, f_obs, y_err):
            nonlocal cen
            c1, c2, c3, c4, c5 = params
            f_corr = f_obs * (c1 + c2*(x-cen) + c3*(x-cen)**2 + c4*(y-cen) + c5*(y-cen)**2)
            return np.sum( ((1-f_corr)/y_err)**2)


        # Masks out anything >= 2.5 sigma above the mean
        mask = np.ones(len(flux), dtype=bool)
        for i in range(5):
            lc_new = []
            std_mask = np.std(flux[mask])

            inds = np.where(flux <= np.mean(flux)-2.5*std_mask)
            y_err = np.ones(len(flux))**np.std(flux)
            for j in inds:
                y_err[j] = np.inf
                mask[j]  = False

            if i == 0:
                initGuess = [3, 3, 3, 3, 3]
            else:
                initGuess = test.x

            bnds = ((-15.,15.), (-15.,15.), (-15.,15.), (-15.,15.), (-15.,15.))
            centroid_xs, centroid_ys = self.centroid_xs-np.median(self.centroid_xs), self.centroid_ys-np.median(self.centroid_ys)
            test = minimize(parabola, initGuess, args=(centroid_xs, centroid_ys, flux, y_err), bounds=bnds)
            c1, c2, c3, c4, c5 = test.x
        lc_new = flux * (c1 + c2*(centroid_xs-cen) + c3*(centroid_xs-cen)**2 + c4*(centroid_ys-cen) + c5*(centroid_ys-cen)**2)
        return np.copy(lc_new)


    def set_header(self):
        """Defines the header for the TPF."""
        self.header = self.post_obj.header
        self.header.update({'CREATED':strftime('%Y-%m-%d')})

        # Removes postcard specific header information
        for keyword in ['POST_HEIGHT', 'POST_WIDTH', 'CEN_X', 'CEN_Y', 'CEN_RA', 'CEN_DEC', 'POSTPIX1', 'POSTPIX2']:
            self.header.remove(keyword)

        # Adds TPF specific header information
        self.header.append(fits.Card(keyword='TIC_ID', value=self.source_info.tic,
                                     comment='TESS Input Catalog ID'))
        self.header.append(fits.Card(keyword='TMAG', value=self.source_info.tess_mag,
                                     comment='TESS mag'))
        self.header.append(fits.Card(keyword='GAIA_ID', value=self.source_info.gaia,
                                     comment='Associated Gaia ID'))
#        self.header.append(fits.Card(keyword='CRPIX1', value=self.cen_x + self.post_obj.origin_xy[0],
#                                     comment='central pixel of TPF in FFI'))
#        self.header.append(fits.Card(keyword='CRPIX2', value=self.cen_y + self.post_obj.origin_xy[1],
#                                     comment='central pixel of TPF in FFI'))
        self.header.append(fits.Card(keyword='POSTPIX1', value= self.source_info.coords[0]-self.dimensions[1],
                                     comment='origin of postcard axis 1'))
        self.header.append(fits.Card(keyword='POSTPIX2', value= self.source_info.coords[1]-self.dimensions[2],
                                     comment='origin of postcard axis 2'))
        self.header.append(fits.Card(keyword='CEN_RA', value = self.source_info.coords[0],
                                     comment='RA of TPF source'))
        self.header.append(fits.Card(keyword='CEN_DEC', value=self.source_info.coords[1],
                                     comment='DEC of TPF source'))
        self.header.append(fits.Card(keyword='TPF_H', value=np.shape(self.tpf[0])[0],
                                     comment='Height of the TPF in pixels'))
        self.header.append(fits.Card(keyword='TPF_W', value=np.shape(self.tpf[0])[1],
                                           comment='Width of the TPF in pixels'))



    def save(self, output_fn=None, directory=None):
        """Saves a created TPF object to a FITS file.

        Parameters
        ----------
        output_fn : str, optional
            Filename to save output as. Overrides default naming.
        directory : str, optional
            Directory to save file into.
        """

        # if the user did not specify a directory, set it to default
        if directory is None:
            directory = self.fetch_dir()

        # Creates column names for FITS tables
        r = np.arange(1.5,4,0.5)
        colnames=[]
        for i in r:
            colnames.append('_'.join(str(e) for e in ['circle', 'binary', i]))
            colnames.append('_'.join(str(e) for e in ['rectangle', 'binary', i]))
            colnames.append('_'.join(str(e) for e in ['circle', 'weighted', i]))
            colnames.append('_'.join(str(e) for e in ['rectangle', 'weighted', i]))
        raw       = [e+'_raw' for e in colnames]
        errors    = [e+'_err' for e in colnames]
        corrected = [e+'_corr' for e in colnames]

        # Creates table for first extension (tpf, tpf_err, best lc, time, centroids)
        ext1 = Table()
        ext1['TIME']       = self.time
        ext1['TPF']        = self.tpf
#        ext1['FLUX']       = self.tpf
        ext1['TPF_ERR']    = self.tpf_err
        ext1['RAW_FLUX']   = self.raw_flux
        ext1['CORR_FLUX']  = self.corr_flux
        ext1['FLUX_ERR']   = self.flux_err
        ext1['QUALITY']    = self.quality
        ext1['X_CENTROID'] = self.centroid_xs
        ext1['Y_CENTROID'] = self.centroid_ys
        ext1['X_COM']      = self.x_com
        ext1['Y_COM']      = self.y_com

        # Creates table for second extension (all apertures)
        ext2 = Table()
        for i in range(len(self.all_apertures)):
            ext2[colnames[i]] = self.all_apertures[i]

        # Appends custom aperture to the end, if there is one
        if self.custom_aperture is not None:
            ext2['custom'] = self.custom_aperture

        # Creates table for third extention (all raw & corrected fluxes and errors)
        ext3 = Table()
        for i in range(len(raw)):
            ext3[raw[i]]       = self.all_raw_lc[i]
            ext3[corrected[i]] = self.all_corr_lc[i]
            ext3[errors[i]]    = self.all_lc_err[i]

        # Appends aperture to header
        self.header.append(fits.Card(keyword='APERTURE', value=colnames[self.best_ind],
                                     comment='Best aperture used for lightcurves in extension 1'))

        # Writes TPF to FITS file
        primary_hdu = fits.PrimaryHDU(header=self.header)
        data_list = [primary_hdu, fits.BinTableHDU(ext1), fits.BinTableHDU(ext2), fits.BinTableHDU(ext3)]
        hdu = fits.HDUList(data_list)

        if output_fn==None:
            hdu.writeto(os.path.join(directory,
                        'hlsp_eleanor_tess_ffi_lc_TIC{}_s{}_v0.1.fits'.format(
                        self.source_info.tic, self.source_info.sector),
                        overwrite=True))
        else:
            hdu.writeto(output_fn)



    def load(self, directory=None):
        """
        Loads in and sets all the attributes for a pre-created TPF file.

        Parameters
        ----------
        directory : str, optional
            Directory to load file from.
        """

        if directory is None:
            directory = self.fetch_dir()

        hdu = fits.open(os.path.join(directory, self.source_info.fn))
        hdr = hdu[0].header
        self.header = hdr
        # Loads in everything from the first extension
        cols  = hdu[1].columns.names
        table = hdu[1].data
        self.time        = table[cols[0]]
        self.tpf         = table[cols[1]]
        self.tpf_err     = table[cols[2]]
        self.raw_flux    = table[cols[3]]
        self.corr_flux   = table[cols[4]]
        self.flux_err    = table[cols[5]]
        self.quality     = table[cols[6]]
        self.centroid_xs = table[cols[7]]
        self.centroid_ys = table[cols[8]]

        # Loads in apertures from second extension
        self.all_apertures = []
        cols  = hdu[2].columns.names
        table = hdu[2].data
        for i in cols:
            if i == 'custom':
                self.custom_aperture = table[i]
            elif i == hdr['aperture']:
                self.aperture = table[i]
            else:
                self.all_apertures.append(table[i])

        # Loads in remaining light curves from third extension
        cols  = hdu[3].columns.names
        table = hdu[3].data
        self.all_raw_lc  = []
        self.all_corr_lc = []
        self.all_lc_err  = []
        for i in cols:
            if i[-4::] == 'corr':
                self.all_corr_lc.append(table[i])
            elif i[-3::] == 'err':
                self.all_lc_err.append(table[i])
            else:
                self.all_raw_lc.append(table[i])
        return

    def fetch_dir(self):
        """
        Returns the default path to the directory where files will be saved
        or loaded.

        By default, this method will return "~/.eleanor" and create
        this directory if it does not exist.  If the directory cannot be
        access or created, then it returns the local directory (".").

        Returns
        -------
        download_dir : str
            Path to location of `ffi_dir` where FFIs will be downloaded
        """
        download_dir = os.path.join(os.path.expanduser('~'), '.eleanor')
        if os.path.isdir(download_dir):
            return download_dir
        else:
            # if it doesn't exist, make a new cache directory
            try:
                os.mkdir(download_dir)
            # downloads locally if OS error occurs
            except OSError:
                warnings.warn('Warning: unable to create {}. '
                              'Downloading FFIs to the current '
                              'working directory instead.'.format(download_dir))
                download_dir = '.'

        return download_dir<|MERGE_RESOLUTION|>--- conflicted
+++ resolved
@@ -38,11 +38,7 @@
         FITS header for saving/loading data.
     source_info : eleanor.Source
         Pointer to input source.
-<<<<<<< HEAD
-    custom_aperture :
-=======
     aperture : 
->>>>>>> eb28fb92
         Aperture to use if overriding default. To use default, set to `None`.
     tpf : np.ndarray
         Target pixel file of fluxes; array with shape `dimensions`.
@@ -103,15 +99,9 @@
     `save()` and `load()` methods write/read these data to a FITS file with format:
 
     Extension[0] = header
-<<<<<<< HEAD
-
-    Extension[1] = (height, width, N_time) TPF, where n is the number of cadences in an observing run
-
-=======
     
     Extension[1] = (N_time, height, width) TPF, where n is the number of cadences in an observing run
     
->>>>>>> eb28fb92
     Extension[2] = (3, N_time) time, raw flux, systematics corrected flux
     """
 
