--- conflicted
+++ resolved
@@ -951,15 +951,8 @@
         else:
             path = os.path.join(directory, output_fn)
 
-<<<<<<< HEAD
-        
-        hdu.writeto(os.path.join(directory,
-                                 'hlsp_eleanor_tess_ffi_lc_TIC{}_s{}_v0.1.fits'.format(
-                    self.source_info.tic, self.source_info.sector)),
-                    overwrite=True)
-=======
         hdu.writeto(path, overwrite=True)
->>>>>>> ff2db715
+
 
 
 
