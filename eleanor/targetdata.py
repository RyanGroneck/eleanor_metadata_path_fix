import numpy as np
import matplotlib.pyplot as plt
from astropy.nddata import Cutout2D
from photutils import CircularAperture, RectangularAperture, aperture_photometry
from lightkurve import SFFCorrector
from scipy.optimize import minimize
from astropy.table import Table, Column
from astropy.wcs import WCS
from time import strftime
from astropy.io import fits
from muchbettermoments import quadratic_2d
import urllib
import os
import warnings

from .ffi import use_pointing_model
from .postcard import Postcard

__all__  = ['TargetData']

class TargetData(object):
    """
    Object containing the light curve, target pixel file, and related information
    for any given source.

    Parameters
    ----------
    source : ellie.Source
        The source object to use.
    height : int, optional
        Height in pixels of TPF to retrieve. Default 9.
    width : int, optional
        Width in pixels of TPF to retrieve. Default 9.


    Attributes
    ----------
    header : dict
        FITS header for saving/loading data.
    source_info : eleanor.Source
        Pointer to input source.
    aperture :
        Aperture to use if overriding default. To use default, set to `None`.
    tpf : np.ndarray
        Target pixel file of fluxes; array with shape `dimensions`.
    time : np.ndarray
        Time series.
    post_obj : eleanor.Postcard
        Pointer to Postcard objects containing this TPF.
    pointing_model : astropy.table.Table
        Table of matrices describing the transformation matrix from FFI default
        WCS and eleanor's corrected pointing.
    tpf_err : np.ndarray
        Errors on fluxes in `tpf`.
    centroid_xs : np.ndarray
        Position of the source in `x` inferred from pointing model; has same length as `time`.
        Position is relative to the pixel coordinate system of the postcard.
    centroid_ys : np.ndarray
        Position of the source in `y` inferred from pointing model; has same length as `time`.
        Position is relative to the pixel coordinate system of the postcard.
    cen_x : int
        Median `x` position of the source.
        Position is relative to the pixel coordinate system of the postcard.
    cen_y : int
        Median `y` position of the source.
        Position is relative to the pixel coordinate system of the postcard.
    dimensions : tuple
        Shape of `tpf`. Should be (`time`, `height`, `width`).
    all_apertures : list
        List of aperture objects.
    aperture : array-like
        Chosen aperture for producing `raw_flux` lightcurve. Format is array
        with shape (`height`, `width`). All entries are floats in range [0,1].
    all_lc_err : np.ndarray
        Estimated uncertainties on `all_raw_lc`.
    all_raw_lc : np.ndarray
        All lightcurves extracted using `all_apertures`.
        Has shape (N_apertures, N_time).
    all_corr_lc : np.ndarray
        All systematics-corrected lightcurves. See `all_raw_lc`.
    best_ind : int
        Index into `all_apertures` producing the best (least noisy) lightcurve.
    corr_flux : np.ndarray
        Systematics-corrected version of `raw_flux`.
    flux_err : np.ndarray
        Estimated uncertainty on `raw_flux`.
    raw_flux : np.ndarray
        Un-systematics-corrected lightcurve derived using `aperture` and `tpf`.
    x_com : np.ndarray
        Position of the source in `x` inferred from TPF; has same length as `time`.
        Position is relative to the pixel coordinate system of the TPF.
    y_com : np.ndarray
        Position of the source in `y` inferred from TPF; has same length as `time`.
        Position is relative to the pixel coordinate system of the TPF.
    quality : int
        Quality flag.

    Notes
    -----
    `save()` and `load()` methods write/read these data to a FITS file with format:

    Extension[0] = header

    Extension[1] = (N_time, height, width) TPF, where n is the number of cadences in an observing run

    Extension[2] = (3, N_time) time, raw flux, systematics corrected flux
    """

    def __init__(self, source, height=9, width=9, save_postcard=True):
        self.source_info = source

        if source.premade:
            self.load()

        else:
            self.aperture = None
            self.post_obj = Postcard(source.postcard)
            self.time  = self.post_obj.time
            self.load_pointing_model(source.sector, source.camera, source.chip)
            self.get_tpf_from_postcard(source.coords, source.postcard, height, width, save_postcard)
            self.set_quality()
            self.create_apertures(height, width)
            self.get_lightcurve()
            self.center_of_mass()
            self.set_header()


    def load_pointing_model(self, sector, camera, chip):

<<<<<<< HEAD
#        pointing_link = urllib.request.urlopen('http://jet.uchicago.edu/tess_postcards/pointingModel_{}_{}-{}.txt'.format(sector,
#                                                                                                                          camera,
#                                                                                                                          chip))
#        pointing = pointing_link.read().decode('utf-8')
#        pointing = Table.read(pointing, format='ascii.basic') # guide to postcard locations
        pointing = Table.read('/Users/AdinaFeinstein/Documents/ELLIE/pointingModel_1_4-1.txt', format='ascii.basic')
=======
        pointing_link = urllib.request.urlopen('http://archipelago.uchicago.edu/tess_postcards/pointingModel_{}_{}-{}.txt'.format(sector,
                                                                                                                                  camera,
                                                                                                                                  chip))
        pointing = pointing_link.read().decode('utf-8')
        pointing = Table.read(pointing, format='ascii.basic') # guide to postcard locations
>>>>>>> d3721f86
        self.pointing_model = pointing
        return


    def get_tpf_from_postcard(self, pos, postcard, height, width, save_postcard):
        """Gets TPF from postcard."""

        self.tpf         = None
        self.centroid_xs = None
        self.centroid_ys = None

        xy = WCS(self.post_obj.header).all_world2pix(pos[0], pos[1], 1)

        # Apply the pointing model to each cadence to find the centroids
        centroid_xs, centroid_ys = [], []
        for i in range(len(self.pointing_model)):
            new_coords = use_pointing_model(np.array(xy), self.pointing_model[i])
            centroid_xs.append(new_coords[0][0])
            centroid_ys.append(new_coords[0][1])
        self.centroid_xs = np.array(centroid_xs)
        self.centroid_ys = np.array(centroid_ys)

        # Define tpf as region of postcard around target
        med_x, med_y = np.nanmedian(self.centroid_xs), np.nanmedian(self.centroid_ys)

        med_x, med_y = int(np.round(med_x,0)), int(np.round(med_y,0))

        post_flux = np.transpose(self.post_obj.flux, (2,0,1))
        post_err  = np.transpose(self.post_obj.flux_err, (2,0,1))

        self.cen_x, self.cen_y = med_x, med_y

        y_length, x_length = int(np.floor(height/2.)), int(np.floor(width/2.))

        y_low_lim = med_y-y_length
        y_upp_lim = med_y+y_length+1
        x_low_lim = med_x-x_length
        x_upp_lim = med_x+x_length+1

        post_y_upp, post_x_upp = self.post_obj.dimensions[0], self.post_obj.dimensions[1]

        # Fixes the postage stamp if the user requests a size that is too big for the postcard
        if y_low_lim <= 0:
            y_low_lim = 0
        if x_low_lim <= 0:
            x_low_lim = 0
        if y_upp_lim  > post_y_upp:
            y_upp_lim = post_y_upp+1
        if x_upp_lim >  post_x_upp:
            x_upp_lim = post_x_upp+1

        if (x_low_lim==0) or (y_low_lim==0) or (x_upp_lim==post_x_upp) or (y_upp_lim==post_y_upp):
            warnings.warn("The size postage stamp you are requesting falls off the edge of the postcard.")
            warnings.warn("WARNING: Your postage stamp may not be centered.")

        self.tpf     = post_flux[:, y_low_lim:y_upp_lim, x_low_lim:x_upp_lim]
        self.tpf_err = post_err[: , y_low_lim:y_upp_lim, x_low_lim:x_upp_lim]
        self.dimensions = np.shape(self.tpf)

#        self.tpf_bkg = np.nanmedian(self.tpf, axis=(1,2))            
#        self.tpf     = np.array([self.tpf[i]-self.tpf_bkg[i] for i in range(len(self.time))])
        self.tpf = self.tpf
        if save_postcard == False:
            try:
                os.remove(source.postcard.filename)
            except OSError:
                pass
        return


    def create_apertures(self, height, width):
        """Creates a range of sizes and shapes of apertures to test."""
        import eleanor
        self.all_apertures = None

        # Saves some time by pre-loading apertures for 9x9 TPFs
        if (height,width) == (9,9):
            ap_path = eleanor.__path__[0]+'/default_apertures.npy'
            self.all_apertures = np.load(ap_path)

        # Creates aperture based on the requested size of TPF
        else:
            # Creates a circular and rectangular aperture
            def circle(pos,r):
                return CircularAperture(pos,r)
            def rectangle(pos, l, w, t):
                return RectangularAperture(pos, l, w, t)

            # Completes either binary or weighted aperture photometry
            def binary(data, apertures, err):
                return aperture_photometry(data, apertures, error=err, method='center')
            def weighted(data, apertures, err):
                return aperture_photometry(data, apertures, error=err, method='exact')

            r_list = np.arange(1.5,4,0.5)

            # Center gives binary mask; exact gives weighted mask
            circles, rectangles, self.all_apertures = [], [], []

            center = (width/2, height/2)

            for r in r_list:
                ap_circ = circle( center, r )
                ap_rect = rectangle( center, r, r, 0.0)
                circles.append(ap_circ); rectangles.append(ap_rect)
                for method in ['center', 'exact']:
                    circ_mask = ap_circ.to_mask(method=method)[0].to_image(shape=((
                                np.shape( self.tpf[0]))))
                    rect_mask = ap_rect.to_mask(method=method)[0].to_image(shape=((
                                np.shape( self.tpf[0]))))
                    self.all_apertures.append(circ_mask)
                    self.all_apertures.append(rect_mask)
            self.all_apertures = np.array(self.all_apertures)


    def get_lightcurve(self, aperture=False):
        """Extracts a light curve using the given aperture and TPF.

        Allows the user to pass in a mask to use, otherwise sets best lightcurve and aperture (min std).
        Mask is a 2D array of the same shape as TPF (9x9).

        Parameters
        ----------
        aperture : numpy.ndarray
            (`height`, `width`) array of floats in the range [0,1] with desired weights for each pixel to
            create a light curve. If not set, ideal aperture is inferred automatically. If set, uses this
            aperture at the expense of all other set apertures.
        """
        def apply_mask(mask):
            lc     = np.zeros(len(self.tpf))
            lc_err = np.zeros(len(self.tpf))
            for cad in range(len(self.tpf)):
                lc[cad]     = np.sum( self.tpf[cad] * mask)
                lc_err[cad] = np.sqrt( np.sum( self.tpf_err[cad]**2 * mask))
            self.raw_flux   = np.array(lc)
            self.corr_flux  = self.jitter_corr(flux=lc)
            self.flux_err   = np.array(lc_err)
            return


        self.flux_err = None
        ############################################### 
        ###############################################
        self.flux_bkg = None  

        if (self.aperture is None):

            self.all_lc_err  = None

            all_raw_lc     = np.zeros((len(self.all_apertures), len(self.tpf)))
            all_lc_err = np.zeros((len(self.all_apertures), len(self.tpf)))
            all_corr_lc = np.copy(all_raw_lc)

            stds = []
            for a in range(len(self.all_apertures)):
                for cad in range(len(self.tpf)):
                    all_lc_err[a, cad] = np.sqrt( np.sum( self.tpf_err[cad]**2 * self.all_apertures[a] ))
                    all_raw_lc[a, cad] = np.sum( self.tpf[cad] * self.all_apertures[a] )
                ## Remove something from all_raw_lc before passing into jitter_corr ##
                all_corr_lc[a] = self.jitter_corr(flux=all_raw_lc[a]/np.nanmedian(all_raw_lc[a]))
                stds.append( np.std(all_corr_lc[a]))
                all_corr_lc[a] = all_corr_lc[a] * np.nanmedian(all_raw_lc[a])

            self.all_raw_lc  = np.array(all_raw_lc)
            self.all_lc_err  = np.array(all_lc_err)
            self.all_corr_lc = np.array(all_corr_lc)

            best_ind = np.where(stds == np.min(stds))[0][0]
            self.best_ind = best_ind
            self.corr_flux= self.all_corr_lc[best_ind]
            self.raw_flux = self.all_raw_lc[best_ind]
            self.aperture = self.all_apertures[best_ind]
            self.flux_err = self.all_lc_err[best_ind]
            self.aperture_size = np.sum(self.aperture)

        else:
            if np.shape(aperture) == np.shape(self.tpf[0]):
                self.aperture = aperture
                apply_mask(self.aperture)
            elif self.aperture is not None:
                apply_mask(self.aperture)
            else:
                raise Exception("We could not find a custom aperture. Please either create a 2D array that is the same shape as the TPF. "
                                "Or, create a custom aperture using the function TargetData.custom_aperture(). See documentation for inputs.")

        return


    def center_of_mass(self):
        """
        Calculates the position of the source across all cadences using `muchbettermoments` and `self.best_aperture`.

        Finds the brightest pixel in a (`height`, `width`) region summed up over all cadence.
        Searches a smaller (3x3) region around this pixel at each cadence and uses `muchbettermoments` to find the maximum.
        """

        self.x_com = []
        self.y_com = []

        summed_pixels = np.sum(self.aperture * self.tpf, axis=0)
        brightest = np.where(summed_pixels == np.max(summed_pixels))
        cen = (brightest[0][0], brightest[1][0])
        for a in range(len(self.tpf)):
            data = self.tpf[a, cen[0]-3:cen[0]+2, cen[1]-3:cen[1]+2]
            c_0  = quadratic_2d(data)
            c_frame = [cen[0]+c_0[0], cen[1]+c_0[1]]
            self.x_com.append(c_frame[0])
            self.y_com.append(c_frame[1])
        return



    def set_quality(self):
        """Currently (10/13/2018), this function sets a flag for when the centroid is
        3 sigma away from the mean either in the x or y direction.
        Hopefully in the future, MAST will put in some quality flags for us.
        Our flags and their flags will be combnied, if they create flags.
        """
        tess_quality = np.loadtxt('/Users/AdinaFeinstein/Documents/ELLIE/eleanor/quality_flags.txt')
        lim = 2.5
        bad = np.where( (self.centroid_xs > np.mean(self.centroid_xs)+lim*np.std(self.centroid_xs)) | (self.centroid_ys > np.mean(self.centroid_ys)+lim*np.std(self.centroid_ys)))

        quality = np.zeros(np.shape(self.time))
        quality[bad] = 1
        self.quality = quality+tess_quality



    def psf_lightcurve(self, nstars=1, model='gaussian', xc=[4.5], yc=[4.5]):
        """
        Performs PSF photometry for a selection of stars on a TPF.

        Parameters
        ----------
        nstars: int, optional
            Number of stars to be modeled on the TPF.
        model: string, optional
            PSF model to be applied. Presently must be `gaussian`, which models a single Gaussian.
            Will be extended in the future once TESS PRF models are made publicly available.
        xc: list, optional
            The x-coordinates of stars in the zeroth cadence. Must have length `nstars`.
            While the positions of stars will be fit in all cadences, the relative positions of
            stars will be fixed following the delta values from this list.
        yc: list, optional
            The y-coordinates of stars in the zeroth cadence. Must have length `nstars`.
            While the positions of stars will be fit in all cadences, the relative positions of
            stars will be fixed following the delta values from this list.
        """
        import tensorflow as tf
        from vaneska.models import Gaussian
        from tqdm import tqdm

        if len(xc) != nstars:
            raise ValueError('xc must have length nstars')
        if len(yc) != nstars:
            raise ValueError('yc must have length nstars')


        flux = tf.Variable(np.ones(nstars)*1000, dtype=tf.float64)
        bkg = tf.Variable(np.nanmedian(self.tpf[0]), dtype=tf.float64)
        xshift = tf.Variable(0.0, dtype=tf.float64)
        yshift = tf.Variable(0.0, dtype=tf.float64)

        if model == 'gaussian':

            gaussian = Gaussian(shape=self.tpf.shape[1:], col_ref=0, row_ref=0)

            a = tf.Variable(initial_value=1., dtype=tf.float64)
            b = tf.Variable(initial_value=0., dtype=tf.float64)
            c = tf.Variable(initial_value=1., dtype=tf.float64)

            if nstars == 1:
                mean = gaussian(flux, xc[0]+xshift, yc[0]+yshift, a, b, c)
            else:
                mean = [gaussian(flux[j], xc[j]+xshift, yc[j]+yshift, a, b, c) for j in range(nstars)]
        else:
            raise ValueError('This model is not incorporated yet!') # we probably want this to be a warning actually,
                                                                    # and a gentle return

        mean += bkg

        data = tf.placeholder(dtype=tf.float64, shape=self.tpf[0].shape)
        nll = tf.reduce_sum(tf.squared_difference(mean, data))

        var_list = [flux, xshift, yshift, a, b, c, bkg]
        grad = tf.gradients(nll, var_list)

        sess = tf.Session()
        sess.run(tf.global_variables_initializer())

        optimizer = tf.contrib.opt.ScipyOptimizerInterface(nll, var_list, method='TNC', tol=1e-4)

        fout = np.zeros((len(self.tpf), nstars))
        xout = np.zeros(len(self.tpf))
        yout = np.zeros(len(self.tpf))

        for i in tqdm(range(len(self.tpf))):
            optimizer.minimize(session=sess, feed_dict={data:self.tpf[i]}) # we could also pass a pointing model here
                                                                           # and just fit a single offset in all frames

            fout[i] = sess.run(flux)
            xout[i] = sess.run(xshift)
            yout[i] = sess.run(yshift)

        sess.close()

        self.psf_flux = fout[:,0]
        return


    def custom_aperture(self, shape=None, r=0.0, l=0.0, w=0.0, theta=0.0, pos=None, method='exact'):
        """
        Creates a custom circular or rectangular aperture of arbitrary size.

        Parameters
        ----------
        shape: str, optional
            The shape of the aperture to be used. Must be either `circle` or `rectangle.`
        r: float, optional
            If shape is `circle` the radius of the circular aperture to be used.
        l: float, optional
            If shape is `rectangle` the length of the rectangular aperture to be used.
        w: float, optional
            If shape is `rectangle` the width of the rectangular aperture to be used.
        theta: float, optional
            If shape is `rectangle` the rotation of the rectangle relative to detector coordinate.
            Uses units of radians.
        pos: tuple, optional
            The center of the aperture, in TPF coordinates. If not set, defaults to the center of the TPF.
        method: str, optional
            The method of producing a light curve to be used, either `exact`, `center`, or `subpixel`.
            Passed through to photutils and used as intended by that package.
        """
        if shape is None:
            raise Exception("Please select a shape: circle or rectangle")

        shape = shape.lower()
        if pos is None:
            pos = (self.tpf.shape[1]/2, self.tpf.shape[2]/2)
        else:
            pos = pos

        if shape == 'circle':
            if r == 0.0:
                raise Exception("Please set a radius (in pixels) for your aperture")
            else:
                aperture = CircularAperture(pos, r=r)
                self.aperture = aperture.to_mask(method=method)[0].to_image(shape=((
                            np.shape(self.tpf[0]))))

        elif shape == 'rectangle':
            if l==0.0 or w==0.0:
                raise Exception("For a rectangular aperture, please set both length and width: custom_aperture(shape='rectangle', l=#, w=#)")
            else:
                aperture = RectangularAperture(pos, l=l, w=w, t=theta)
                self.aperture = aperture.to_mask(method=method)[0].to_image(shape=((
                            np.shape(self.tpf[0]))))
        else:
            raise ValueError("Aperture shape not recognized. Please set shape == 'circle' or 'rectangle'")


    def jitter_corr(self, flux, cen=0.0):
        """
        Corrects for jitter in the light curve by quadratically regressing with centroid position.
        Following Equation 1 of Knutson et al. 2008, ApJ, 673, 526.

        Parameters
        ----------
        flux: numpy.ndarray
            Time series of raw flux observations to be corrected.
        cen: float, optional
            Center of the 2-d paraboloid for which the correction is performed.
        """
        flux = np.array(flux)

        # Inputs: light curve & quality flag
        def norm(l, q):
            l = l[q]
            l /= np.nanmedian(l)
            l -= 1
            return l

        def fhat(xhat, data):
            return np.dot(data, xhat)

        def xhat(mat, lc):
            ATA = np.dot(mat.T, mat)
            ATAinv = np.linalg.inv(ATA)
            ATf = np.dot(mat.T, lc)
            xhat = np.dot(ATAinv, ATf)
            return xhat

        def find_break(t):
            t   = np.diff(t)
            ind = np.where( t > np.mean(t)+2*np.std(t))[0][0]
            return ind

        q = self.quality == 0
        norm_l = norm(flux, q)
        cm     = np.column_stack( (self.centroid_xs[q]   , self.centroid_ys[q],
                                   self.centroid_xs[q]**2, self.centroid_ys[q]**2))
        x = xhat(cm, norm_l)
        
        cm  = np.column_stack( (self.centroid_xs   , self.centroid_ys,
                                self.centroid_xs**2, self.centroid_ys**2))

        f_mod = fhat(x, cm)
        lc_reg = flux/f_mod
        # Breaks the light curve into two sections
        brk = find_break(self.time)
        f   = np.arange(0, brk, 1); s = np.arange(brk, len(self.time), 1)

        poly_fit1 = np.polyval( np.polyfit(self.time[f], flux[f], 1), self.time[f])
        poly_fit2 = np.polyval( np.polyfit(self.time[s], flux[s], 1), self.time[s])
        
        return np.append( flux[f]/poly_fit1, flux[s]/poly_fit2)

        

    def set_header(self):
        """Defines the header for the TPF."""
        self.header = self.post_obj.header
        self.header.update({'CREATED':strftime('%Y-%m-%d')})

        # Removes postcard specific header information
        for keyword in ['POST_H', 'POST_W', 'CEN_X', 'CEN_Y', 'CEN_RA', 'CEN_DEC', 'POSTPIX1', 'POSTPIX2']:
            self.header.remove(keyword)

        # Adds TPF specific header information
        self.header.append(fits.Card(keyword='TIC_ID', value=self.source_info.tic,
                                     comment='TESS Input Catalog ID'))
        self.header.append(fits.Card(keyword='TMAG', value=self.source_info.tess_mag,
                                     comment='TESS mag'))
        self.header.append(fits.Card(keyword='GAIA_ID', value=self.source_info.gaia,
                                     comment='Associated Gaia ID'))
        self.header.append(fits.Card(keyword='SECTOR', value=self.source_info.sector,
                                     comment='Sector'))
        self.header.append(fits.Card(keyword='CAMERA', value=self.source_info.camera,
                                     comment='Camera'))
        self.header.append(fits.Card(keyword='CHIP', value=self.source_info.chip,
                                     comment='Chip'))
        self.header.append(fits.Card(keyword='CHIPPOS1', value=self.source_info.position_on_chip[0],
                                     comment='central x pixel of TPF in FFI chip'))
        self.header.append(fits.Card(keyword='CHIPPOS2', value=self.source_info.position_on_chip[1],
                                     comment='central y pixel of TPF in FFI'))
        self.header.append(fits.Card(keyword='POSTCARD', value=self.source_info.postcard,
                                     comment='Postcard'))
        self.header.append(fits.Card(keyword='POSTPOS1', value= self.source_info.position_on_postcard[0],
                                     comment='predicted x pixel of source on postcard'))
        self.header.append(fits.Card(keyword='POSTPOS2', value= self.source_info.position_on_postcard[1],
                                     comment='predicted y pixel of source on postcard'))
        self.header.append(fits.Card(keyword='CEN_RA', value = self.source_info.coords[0],
                                     comment='RA of TPF source'))
        self.header.append(fits.Card(keyword='CEN_DEC', value=self.source_info.coords[1],
                                     comment='DEC of TPF source'))
        self.header.append(fits.Card(keyword='TPF_H', value=np.shape(self.tpf[0])[0],
                                     comment='Height of the TPF in pixels'))
        self.header.append(fits.Card(keyword='TPF_W', value=np.shape(self.tpf[0])[1],
                                           comment='Width of the TPF in pixels'))



    def save(self, output_fn=None, directory=None):
        """Saves a created TPF object to a FITS file.

        Parameters
        ----------
        output_fn : str, optional
            Filename to save output as. Overrides default naming.
        directory : str, optional
            Directory to save file into.
        """

        # if the user did not specify a directory, set it to default
        if directory is None:
            directory = self.fetch_dir()

        # Creates column names for FITS tables
        r = np.arange(1.5,4,0.5)
        colnames=[]
        for i in r:
            colnames.append('_'.join(str(e) for e in ['circle', 'binary', i]))
            colnames.append('_'.join(str(e) for e in ['rectangle', 'binary', i]))
            colnames.append('_'.join(str(e) for e in ['circle', 'weighted', i]))
            colnames.append('_'.join(str(e) for e in ['rectangle', 'weighted', i]))
        raw       = [e+'_raw' for e in colnames]
        errors    = [e+'_err' for e in colnames]
        corrected = [e+'_corr' for e in colnames]

        # Creates table for first extension (tpf, tpf_err, best lc, time, centroids)
        ext1 = Table()
        ext1['TIME']       = self.time
        ext1['TPF']        = self.tpf
        ext1['TPF_ERR']    = self.tpf_err
        ext1['RAW_FLUX']   = self.raw_flux
        ext1['CORR_FLUX']  = self.corr_flux
        ext1['FLUX_ERR']   = self.flux_err
        ext1['QUALITY']    = self.quality
        ext1['X_CENTROID'] = self.centroid_xs
        ext1['Y_CENTROID'] = self.centroid_ys
        ext1['X_COM']      = self.x_com
        ext1['Y_COM']      = self.y_com
        ext1['FLUX_BKG']   = self.flux_bkg

        # Creates table for second extension (all apertures)
        ext2 = Table()
        for i in range(len(self.all_apertures)):
            ext2[colnames[i]] = self.all_apertures[i]

        # Appends custom aperture to the end, if there is one
        if self.custom_aperture is not None:
            ext2['custom'] = self.custom_aperture

        # Creates table for third extention (all raw & corrected fluxes and errors)
        ext3 = Table()
        for i in range(len(raw)):
            ext3[raw[i]]       = self.all_raw_lc[i]
            ext3[corrected[i]] = self.all_corr_lc[i]
            ext3[errors[i]]    = self.all_lc_err[i]

        # Appends aperture to header
        self.header.append(fits.Card(keyword='APERTURE', value=colnames[self.best_ind],
                                     comment='Best aperture used for lightcurves in extension 1'))

        # Writes TPF to FITS file
        primary_hdu = fits.PrimaryHDU(header=self.header)
        data_list = [primary_hdu, fits.BinTableHDU(ext1), fits.BinTableHDU(ext2), fits.BinTableHDU(ext3)]
        hdu = fits.HDUList(data_list)

        if output_fn==None:
            hdu.writeto(os.path.join(directory,
                        'hlsp_eleanor_tess_ffi_lc_TIC{}_s{}_v0.1.fits'.format(
                        self.source_info.tic, self.source_info.sector),
                        overwrite=True))
        else:
            hdu.writeto(output_fn)



    def load(self, directory=None):
        """
        Loads in and sets all the attributes for a pre-created TPF file.

        Parameters
        ----------
        directory : str, optional
            Directory to load file from.
        """

        if directory is None:
            directory = self.fetch_dir()

        hdu = fits.open(os.path.join(directory, self.source_info.fn))
        hdr = hdu[0].header
        self.header = hdr
        # Loads in everything from the first extension
        cols  = hdu[1].columns.names
        table = hdu[1].data
        self.time        = table[cols[0]]
        self.tpf         = table[cols[1]]
        self.tpf_err     = table[cols[2]]
        self.raw_flux    = table[cols[3]]
        self.corr_flux   = table[cols[4]]
        self.flux_err    = table[cols[5]]
        self.quality     = table[cols[6]]
        self.centroid_xs = table[cols[7]]
        self.centroid_ys = table[cols[8]]

        # Loads in apertures from second extension
        self.all_apertures = []
        cols  = hdu[2].columns.names
        table = hdu[2].data
        for i in cols:
            if i == 'custom':
                self.custom_aperture = table[i]
            elif i == hdr['aperture']:
                self.aperture = table[i]
            else:
                self.all_apertures.append(table[i])

        # Loads in remaining light curves from third extension
        cols  = hdu[3].columns.names
        table = hdu[3].data
        self.all_raw_lc  = []
        self.all_corr_lc = []
        self.all_lc_err  = []
        for i in cols:
            if i[-4::] == 'corr':
                self.all_corr_lc.append(table[i])
            elif i[-3::] == 'err':
                self.all_lc_err.append(table[i])
            else:
                self.all_raw_lc.append(table[i])
        return

    def fetch_dir(self):
        """
        Returns the default path to the directory where files will be saved
        or loaded.

        By default, this method will return "~/.eleanor" and create
        this directory if it does not exist.  If the directory cannot be
        access or created, then it returns the local directory (".").

        Returns
        -------
        download_dir : str
            Path to location of `ffi_dir` where FFIs will be downloaded
        """
        download_dir = os.path.join(os.path.expanduser('~'), '.eleanor')
        if os.path.isdir(download_dir):
            return download_dir
        else:
            # if it doesn't exist, make a new cache directory
            try:
                os.mkdir(download_dir)
            # downloads locally if OS error occurs
            except OSError:
                warnings.warn('Warning: unable to create {}. '
                              'Downloading FFIs to the current '
                              'working directory instead.'.format(download_dir))
                download_dir = '.'

        return download_dir<|MERGE_RESOLUTION|>--- conflicted
+++ resolved
@@ -126,21 +126,11 @@
 
 
     def load_pointing_model(self, sector, camera, chip):
-
-<<<<<<< HEAD
-#        pointing_link = urllib.request.urlopen('http://jet.uchicago.edu/tess_postcards/pointingModel_{}_{}-{}.txt'.format(sector,
-#                                                                                                                          camera,
-#                                                                                                                          chip))
-#        pointing = pointing_link.read().decode('utf-8')
-#        pointing = Table.read(pointing, format='ascii.basic') # guide to postcard locations
-        pointing = Table.read('/Users/AdinaFeinstein/Documents/ELLIE/pointingModel_1_4-1.txt', format='ascii.basic')
-=======
         pointing_link = urllib.request.urlopen('http://archipelago.uchicago.edu/tess_postcards/pointingModel_{}_{}-{}.txt'.format(sector,
                                                                                                                                   camera,
                                                                                                                                   chip))
         pointing = pointing_link.read().decode('utf-8')
         pointing = Table.read(pointing, format='ascii.basic') # guide to postcard locations
->>>>>>> d3721f86
         self.pointing_model = pointing
         return
 
