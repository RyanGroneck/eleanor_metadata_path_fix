import os, sys, re, json, time
import requests
import numpy as np
import astropy.units as u
from astropy.coordinates import SkyCoord
from astroquery.vizier import Vizier
from astroquery.mast import Catalogs
from astropy.table import Table, Column, Row
from astropy.wcs import WCS


try: # Python 3.x
    from urllib.parse import quote as urlencode
    from urllib.request import urlretrieve
    import http.client as httplib
except ImportError: # Python 2.x
    from urllib import pathname2url as urlencode
    from urllib import urlretrieve
    import httplib

__all__ = ['coords_from_tic', 'gaia_from_coords', 'coords_from_gaia', 'tic_from_coords',
           'cone_search']

def mastQuery(request):
    """Sends a request to the MAST server.

    Parameters
    ----------
    request : str
        JSON string for request.

    Returns
    ----------
    head :
        Retrieved data headers from MAST.
    content :
        Retrieved data contents from MAST.
    """
    server = 'mast.stsci.edu'

    # Grab Python Version
    version = '.'.join(map(str, sys.version_info[:3]))
        # Create Http Header Variables
    headers = {'Content-type': 'application/x-www-form-urlencoded',
               'Accept': 'text/plain',
               'User-agent': 'python-requests/'+version}
    # Encoding the request as a json string
    requestString = urlencode(json.dumps(request))
    # Opening the https cnnection
    conn = httplib.HTTPSConnection(server)
    # Making the query
    conn.request('POST', '/api/v0/invoke', 'request='+requestString, headers)

    # Getting the response
    resp = conn.getresponse()
    head = resp.getheaders()
    content = resp.read().decode('utf-8')

    # Close the https connection
    conn.close()

    return head, content

def jsonTable(jsonObj):
    """Converts JSON return type object into an astropy Table.

    Parameters
    ----------
    jsonObj :
        Output data from `mastQuery`.

    Returns
    ----------
    dataTable : astropy.table.Table
    """
    dataTable = Table()
    for col,atype in [(x['name'],x['type']) for x in jsonObj['fields']]:
        if atype=='string':
            atype='str'
        if atype=='boolean':
            atype='bool'
        if atype=='int':
            atype='float'
        dataTable[col] = np.array([x.get(col,None) for x in jsonObj['data']],dtype=atype)
    return dataTable

def cone_search(pos, r, service, multiPos=None):
    """Completes a cone search in the Gaia DR2 or TIC catalog.

    Parameters
    ----------
    r : float
        Radius of cone search [deg]
    service : str
        MAST service to use. Either 'Mast.Catalogs.GaiaDR2.Cone'
        or 'Mast.Catalogs.Tic.Cone' are acceptable inputs.

    Returns
    ----------
    table : astropy.table.Table
        Sources found within cone of radius r.
        See the Gaia & TIC field documentation for more information
        on returned columns.
    """
    if multiPos != None:
        pos = multiPos
    else:
        pos = pos
    request = {'service': service,
               'params': {'ra':pos[0], 'dec':pos[1], 'radius':r},
               'format':'json'}
    headers, outString = mastQuery(request)
    return jsonTable(json.loads(outString))

def crossmatch_by_position(pos, r, service):
    """Crossmatches [RA,Dec] position to a source in the Gaia DR2 or TIC catalog.

    Parameters
    ----------
    pos : tuple
        (RA, Dec)
    r :  float
        Radius of search for crossmatch.
    service : str
        Name of service to use. 'Mast.GaiaDR2.Crossmatch'
            or 'Mast.Tic.Crossmatch' are accepted.

    Returns
    -------
    table : astropy.table.Table
        Table of crossmatch results.
    """

    crossmatchInput = {'fields': [{'name':'ra' , 'type':'float'},
                                  {'name':'dec', 'type':'float'}],
                       'data': [{'ra':pos[0], 'dec':pos[1]}]}
    request = {'service':service,
               'data':crossmatchInput,
               'params': {'raColumn':'ra', 'decColumn':'dec', 'radius':r},
               'format':'json'}
    headers, outString = mastQuery(request)
    return jsonTable(json.loads(outString))

def gaia_pos_by_ID(gaiaID, multiSource=None):
    """Finds the RA,Dec for a given Gaia source_id.

    Parameters
    ----------
    gaiaID : str
        Gaia DR2 source identifier.

    Returns
    -------
    table: astropy.table.Table
        Table containing the following Gaia DR2 attributes: source_id,
        RA, Dec, gmag, pmra, pmdec, parallax.
    """
    from astroquery.gaia import Gaia

    if multiSource != None:
        source = multiSource
    else:
        source = gaia

    adql = 'SELECT gaia.source_id, gaia.ra, gaia.dec, gaia.phot_g_mean_mag, gaia.pmra, gaia.pmdec, gaia.parallax FROM gaiadr2.gaia_source AS gaia WHERE gaia.source_id={0}'.format(source)

    job = Gaia.launch_job(adql)
    table = job.get_results()
    return table

def coords_from_tic(tic, multiSource=None):
    """Finds the RA, Dec, and magnitude for a given TIC source_id.

    Parameters
    ----------
    multiSource : optional
        Used when user passes in a file of TIC IDs to crossmatch.
    Returns
    -------
    coords : tuple
        (RA, Dec) position [degrees].
    tmag : float
        TESS apparent magnitude.
    """
    if multiSource != None:
        source = multiSource
    else:
        source = tic
    ticData = Catalogs.query_object(source, radius=.0001, catalog="TIC")
    return [ticData['ra'].data[0], ticData['dec'].data[0]], ticData['Tmag'].data

def coords_from_gaia(gaia_id):
    """Returns table of Gaia DR2 data given a source_id."""
    from astroquery.gaia import Gaia
    adql = 'SELECT gaia.source_id FROM gaiadr2.gaia_source AS gaia WHERE gaia.source_id={0}'.format(gaia_id)
    job = Gaia.launch_job(adql)
    table = job.get_results()
    return table

def tic_from_coords(coords):
    """Returns TIC ID, Tmag, and separation of best match(es) to input coords."""
    tess = crossmatch_by_position(coords, 0.5, 'Mast.Tic.Crossmatch')[0]
    tessPos = [tess['MatchRA'], tess['MatchDEC']]
    sepTess = crossmatch_distance(coords, tessPos)
    return tess['MatchID'], [tess['Tmag']], sepTess/u.arcsec

def gaia_from_coords(coords):
    """Returns Gaia ID of best match(es) to input coords."""
    gaia = crossmatch_by_position(coords, 0.01, 'Mast.GaiaDR2.Crossmatch')[0]
    gaiaPos = [gaia['MatchRA'], gaia['MatchDEC']]
    return gaia['MatchID']

def initialize_table():
    """Returns an empty table for use when crossmatching multiple sources."""
    columns = ['Gaia_ID', 'TIC_ID', 'RA', 'Dec', 'separation', 'Gmag', 'Tmag', 'pmra', 'pmdec', 'parallax']
    t = Table(np.zeros(10), names=columns)
    t['RA'].unit, t['Dec'].unit, t['separation'].unit = u.arcsec, u.arcsec, u.arcsec
    t['pmra'].unit, t['pmdec'].unit = u.mas/u.year, u.mas/u.year
    return t

def crossmatch_distance(pos, match):
    """Returns distance in arcsec between two sets of coordinates."""
    c1 = SkyCoord(pos[0]*u.deg, pos[1]*u.deg, frame='icrs')
    c2 = SkyCoord(match[0]*u.deg, match[1]*u.deg, frame='icrs')
    return c1.separation(c2).to(u.arcsec)

def crossmatch_multi_to_gaia(fn, r=0.01):
    """Crossmatches file of TIC IDs to Gaia.

    Parameters
    ----------
    fn : str
        Filename for list of TIC IDs.
    r : float, optional
        Radius of cone search. Defaults to r=0.01.

    Returns
    -------
    table : astropy.table.Table
        Table of all matches.
    """
    sources  = np.loadtxt(fn, dtype=int)
    service  = 'Mast.GaiaDR2.Crossmatch'
    t = initialize_table()
    for s in sources:
        tID, pos, tmag = tic_pos_by_ID(s)
        gaia = crossmatch_by_position(pos, r, service)
        pos[0], pos[1] = pos[0]*u.deg, pos[1]*u.deg
        separation = crossmatch_distance(pos, [gaia['MatchRA'], gaia['MatchDEC']])
        t.add_row([gaia['MatchID'], s, (pos[0]).to(u.arcsec), (pos[1]).to(u.arcsec), separation, gaia['phot_g_mean_mag'], tmag, gaia['pmra'], gaia['pmdec'], gaia['parallax']])
    t.remove_row(0)
    return t

<<<<<<< HEAD

def crossmatch_multi_to_tic(fn, r=0.1):
    """Crossmatches file of Gaia IDs to TIC.

    Parameters
    ----------
    fn : str
        Filename for list of Gaia IDs.
    r : float, optional
        Radius of cone search. Defaults to r=0.01.

    Returns
    -------
    table : astropy.table.Table
        Table of all matches.
    """
    sources = np.loadtxt(list, dtype=int)
    service  = 'Mast.Tic.Crossmatch'
    t = initialize_table()
    for s in sources:
        table = gaia_pos_by_ID(s)
        sID, pos, gmag = table['source_id'].data, [table['ra'].data[0], table['dec'].data[0]], table['phot_g_mean_mag'].data
        pmra, pmdec, parallax = table['pmra'].data, table['pmdec'].data, table['parallax'].data
        tic = crossmatch_by_position(pos, r, service)
        pos = [pos[0]*u.deg, pos[1]*u.deg]
        separation = crossmatch_distance(pos, [tic['MatchRA'], tic['MatchDEC']])
        min = separation.argmin()
        row = tic[min]
        t.add_row([sID, row['MatchID'], (pos[0]).to(u.arcsec), (pos[1]).to(u.arcsec), separation[min], gmag, row['Tmag'], pmra, pmdec, parallax])
    t.remove_row(0)

    return t


=======
>>>>>>> c70308a4
def tic_by_contamination(pos, r, contam, tmag_lim):
    """Allows the user to perform a counts only query.

    When unsure how many results are expcted, it is best to first perform
    a counts query to avoid memory overflow.

    Parameters
    ----------
    pos : tuple
        [RA,Dec] pair to be the center of the search.
    r : float
        Radius of cone search.
    contam : tuple
        [min,max] limits on allowed contamination.
    tmag_lim :

    Returns
    ----------
    table : astropy.table.Table
        A table of source(s) in radius
    """
    request = {'service':'Mast.Catalogs.Filtered.Tic.Position',
               'format':'json',
               'params': {'columns':'c.*',
                          'filters': [{'paramName':'contratio',
                                       'values':[{'min':contam[0], 'max':contam[1]}]},
                                      {'paramName':'Tmag',
                                       'values':[{'min':0, 'max':tmag_lim}]}
                                      ],
                          'ra':pos[0],
                          'dec':pos[1],
                          'radius':r
                          }}
    headers, outString = mastQuery(request)
    return jsonTable(json.loads(outString))<|MERGE_RESOLUTION|>--- conflicted
+++ resolved
@@ -251,43 +251,6 @@
     t.remove_row(0)
     return t
 
-<<<<<<< HEAD
-
-def crossmatch_multi_to_tic(fn, r=0.1):
-    """Crossmatches file of Gaia IDs to TIC.
-
-    Parameters
-    ----------
-    fn : str
-        Filename for list of Gaia IDs.
-    r : float, optional
-        Radius of cone search. Defaults to r=0.01.
-
-    Returns
-    -------
-    table : astropy.table.Table
-        Table of all matches.
-    """
-    sources = np.loadtxt(list, dtype=int)
-    service  = 'Mast.Tic.Crossmatch'
-    t = initialize_table()
-    for s in sources:
-        table = gaia_pos_by_ID(s)
-        sID, pos, gmag = table['source_id'].data, [table['ra'].data[0], table['dec'].data[0]], table['phot_g_mean_mag'].data
-        pmra, pmdec, parallax = table['pmra'].data, table['pmdec'].data, table['parallax'].data
-        tic = crossmatch_by_position(pos, r, service)
-        pos = [pos[0]*u.deg, pos[1]*u.deg]
-        separation = crossmatch_distance(pos, [tic['MatchRA'], tic['MatchDEC']])
-        min = separation.argmin()
-        row = tic[min]
-        t.add_row([sID, row['MatchID'], (pos[0]).to(u.arcsec), (pos[1]).to(u.arcsec), separation[min], gmag, row['Tmag'], pmra, pmdec, parallax])
-    t.remove_row(0)
-
-    return t
-
-
-=======
->>>>>>> c70308a4
 def tic_by_contamination(pos, r, contam, tmag_lim):
     """Allows the user to perform a counts only query.
 
