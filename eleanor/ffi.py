--- conflicted
+++ resolved
@@ -183,30 +183,6 @@
         return xhat
 
 
-<<<<<<< HEAD
-    def use_pointing_model(self, coords, pointing_model):
-        """Applies pointing model to correct the position of star(s) on postcard.
-
-        Parameters
-        ----------
-        coords : tuple
-            (`x`, `y`) position of star(s).
-
-        pointing_model : astropy.table.Table
-            pointing_model for ONE cadence.
-
-        Returns
-        -------
-        coords : tuple
-            Corrected position of star(s).
-        """
-        A = np.column_stack([coords[:,0], coords[:,1], np.ones_like(coords[:,0])])
-        fhat = np.dot(A, pointing_model)
-        return fhat[:,0:2]
-
-
-=======
->>>>>>> 3f5a7161
     def pointing_model_per_cadence(self):
         """Step through build_pointing_model for each cadence."""
 
