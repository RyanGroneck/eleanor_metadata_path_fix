--- conflicted
+++ resolved
@@ -261,15 +261,7 @@
 
 
     def click_aperture(self, path=None):
-<<<<<<< HEAD
         """Interactively set aperture."""
-        from astropy.io import fits
-=======
-        """
-        Allows the user to click specific pixels they want to create      
-        a lightcurve for
-        """
->>>>>>> b8af34a1
 
         def click_pixels():
             nonlocal tpf
